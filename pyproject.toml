[tool.poetry]
name = "surfkit"
<<<<<<< HEAD
version = "0.1.283"
=======
version = "0.1.282"
>>>>>>> 60541895
description = "A toolkit for building AI agents that use devices"
authors = ["Patrick Barker <patrickbarkerco@gmail.com>", "Jeffrey Huckabay <jfhucka@gmail.com>"]
license = "MIT"
readme = "README.md"

[tool.poetry.dependencies]
python = "^3.10"
pydantic = "^2.6.4"
threadmem = "^0.2.11"
rootpath = "^0.1.1"
docker = "^7.0.0"
namesgenerator = "^0.3"
pyyaml = "^6.0.1"
toolfuse = "^0.1.15"
devicebay = "^0.1.11"
litellm = "^1.35.8"
rich = "^13.7.1"
tqdm = "^4.66.4"
agentdesk = "^0.2.104"
taskara = "^0.1.161"


[tool.poetry.group.dev.dependencies]
ipykernel = "^6.29.4"

black = "^24.4.2"
isort = "^5.13.2"
google-cloud-aiplatform = "^1.53.0"
ruff = "^0.6.5"

[build-system]
requires = ["poetry-core"]
build-backend = "poetry.core.masonry.api"

[tool.poetry.scripts]
surfkit = "surfkit.cli.main:app"
lint = "scripts.lint:main"


[tool.isort]
line_length = 88
profile = "black"<|MERGE_RESOLUTION|>--- conflicted
+++ resolved
@@ -1,10 +1,6 @@
 [tool.poetry]
 name = "surfkit"
-<<<<<<< HEAD
 version = "0.1.283"
-=======
-version = "0.1.282"
->>>>>>> 60541895
 description = "A toolkit for building AI agents that use devices"
 authors = ["Patrick Barker <patrickbarkerco@gmail.com>", "Jeffrey Huckabay <jfhucka@gmail.com>"]
 license = "MIT"
